# reference to https://github.com/Stability-AI/generative-models
<<<<<<< HEAD
from typing import Dict, List, Optional, Tuple, Union
=======

from functools import partial
from typing import Dict, List, Optional, Union
>>>>>>> 02f337d1

import numpy as np
from gm.modules.diffusionmodules.openaimodel import Timestep
from gm.modules.embedders.clip import CLIPTextModel
from gm.modules.embedders.open_clip import create_model as openclip_create_model
from gm.modules.embedders.open_clip import tokenize as openclip_tokenize
from gm.util import count_params, expand_dims_like, instantiate_from_config
from omegaconf import ListConfig
from transformers import CLIPTokenizer

import mindspore as ms
from mindspore import Tensor, nn, ops


class AbstractEmbModel(nn.Cell):
    def __init__(self):
        super().__init__()
        self._is_trainable = None
        self._ucg_rate = None
        self._input_key = None

    def tokenize(self, x):
        return x, None

    @property
    def is_trainable(self) -> bool:
        return self._is_trainable

    @property
    def ucg_rate(self) -> Union[float, Tensor]:
        return self._ucg_rate

    @property
    def input_key(self) -> str:
        return self._input_key

    @is_trainable.setter
    def is_trainable(self, value: bool):
        self._is_trainable = value

    @ucg_rate.setter
    def ucg_rate(self, value: Union[float, Tensor]):
        self._ucg_rate = value

    @input_key.setter
    def input_key(self, value: str):
        self._input_key = value

    @is_trainable.deleter
    def is_trainable(self):
        del self._is_trainable

    @ucg_rate.deleter
    def ucg_rate(self):
        del self._ucg_rate

    @input_key.deleter
    def input_key(self):
        del self._input_key

    def freeze(self):
        self.set_train(False)
        self.set_grad(False)
        for _, p in self.parameters_and_names():
            p.requires_grad = False


class GeneralConditioner(nn.Cell):
    def __init__(self, emb_models: Union[List, ListConfig]):
        super().__init__()
        embedders = []
        for n, embconfig in enumerate(emb_models):
            embedder = instantiate_from_config(embconfig)
            assert isinstance(
                embedder, AbstractEmbModel
            ), f"embedder model {embedder.__class__.__name__} has to inherit from AbstractEmbModel"
            embedder.is_trainable = embconfig.get("is_trainable", False)
            embedder.ucg_rate = embconfig.get("ucg_rate", 0.0)
            if not embedder.is_trainable:
                embedder.set_train(False)
                embedder.set_grad(False)
                for _, param in embedder.parameters_and_names():
                    param.requires_grad = False
            else:
                if hasattr(embedder, "set_recompute"):
                    embedder.set_recompute()
            print(
                f"Initialized embedder #{n}: {embedder.__class__.__name__} "
                f"with {count_params(embedder, False)} params. Trainable: {embedder.is_trainable}"
            )

            if "input_key" in embconfig:
                embedder.input_key = embconfig["input_key"]
            elif "input_keys" in embconfig:
                embedder.input_keys = embconfig["input_keys"]
            else:
                raise KeyError(f"need either 'input_key' or 'input_keys' for embedder {embedder.__class__.__name__}")

            embedder.legacy_ucg_val = embconfig.get("legacy_ucg_value", None)
            if embedder.legacy_ucg_val is not None:
                embedder.ucg_prng = np.random.RandomState()

            embedders.append(embedder)
        self.embedders = nn.CellList(embedders)

    def possibly_get_ucg_val(self, embedder: AbstractEmbModel, batch: Dict) -> Dict:
        assert embedder.legacy_ucg_val is not None
        p = embedder.ucg_rate
        val = embedder.legacy_ucg_val
        for i in range(len(batch[embedder.input_key])):
            if embedder.ucg_prng.choice(2, p=[1 - p, p]):
                batch[embedder.input_key][i] = val
        return batch

    def tokenize(self, batch: Dict):
        tokens, lengths = [], []
        for embedder in self.embedders:
            if hasattr(embedder, "input_key") and (embedder.input_key is not None):
                if embedder.legacy_ucg_val is not None:
                    batch = self.possibly_get_ucg_val(embedder, batch)
                emb_token, emb_length = embedder.tokenize(batch[embedder.input_key])
            elif hasattr(embedder, "input_keys"):
                emb_token, emb_length = embedder.tokenize(*[batch[k] for k in embedder.input_keys])
            else:
                raise AttributeError("embedder does not have attribute input_key/input_keys.")

            assert isinstance(
                emb_token, (Tensor, np.ndarray, list, tuple, type(None))
            ), f"tokens must be Tensor, np.ndarray, a sequence or None, but got {type(emb_token)}"
            assert isinstance(
                emb_length, (np.ndarray, type(None))
            ), f"length must be np.ndarray or None, but got {type(emb_token)}"

            tokens.append(emb_token)
            lengths.append(emb_length)
        return tokens, lengths

    def embedding(self, *tokens, force_zero_embeddings=None):
        assert len(tokens) == len(self.embedders), (
            f"tokens and self.embedders length is not equal, " f"{len(tokens)}, {len(self.embedders)}"
        )

        vector, crossattn, concat = None, None, None

        if force_zero_embeddings is None:
            force_zero_embeddings = ()
        for i in range(len(self.embedders)):
            embedder = self.embedders[i]
            token = tokens[i]
            token = token if isinstance(token, (list, tuple)) else (token,)
            emb_out = embedder(*token)

            if not isinstance(emb_out, (list, tuple)):
                emb_out = (emb_out,)
            for emb in emb_out:
                if embedder.ucg_rate > 0.0 and embedder.legacy_ucg_val is None:
                    emb = (
                        expand_dims_like(
                            ops.bernoulli((1.0 - embedder.ucg_rate) * ops.ones(emb.shape[0], dtype=emb.dtype)),
                            emb,
                        )
                        * emb
                    )
                if hasattr(embedder, "input_key") and embedder.input_key in force_zero_embeddings:
                    emb = ops.zeros_like(emb)

                if not embedder.is_trainable:
                    emb = ops.stop_gradient(emb)

                # CONCAT
                # OUTPUT_DIM2KEYS = {2: "vector", 3: "crossattn", 4: "concat", 5: "concat"}
                # KEY2CATDIM = {"vector": 1, "crossattn": 2, "concat": 1}
                assert emb.dim() in (2, 3, 4, 5)
                if emb.dim() == 2:  # vector
                    if vector is None:
                        vector = emb
                    else:
                        vector = ops.concat((vector, emb), 1)
                elif emb.dim() == 3:  # crossattn
                    if crossattn is None:
                        crossattn = emb
                    else:
                        if crossattn.shape[1] == emb.shape[1]:
                            crossattn = ops.concat((crossattn, emb), 2)
                        else:
                            # for image/text emb fusion
                            if emb.shape[0] == 1:
                                emb = ops.tile(emb, (crossattn.shape[0], 1, 1))
                            crossattn = ops.concat((crossattn, emb), 1)
                else:  # concat
                    if concat is None:
                        concat = emb
                    else:
                        concat = ops.concat((concat, emb), 1)

        return vector, crossattn, concat

    def tokenize_embedding(self, batch: Dict, force_zero_embeddings: Optional[List] = None) -> Dict:
        # tokenize
        tokens, _ = self.tokenize(batch)
        tokens = [Tensor(t) if t is not None else t for t in tokens]

        # embeddings
        vector, crossattn, concat = self.embedding(*tokens, force_zero_embeddings=force_zero_embeddings)
        embeddings_dict = {}
        for k, v in zip(("vector", "crossattn", "concat"), (vector, crossattn, concat)):
            if v is not None:
                embeddings_dict[k] = v

        return embeddings_dict

    def construct(self, *tokens, force_zero_embeddings: Optional[List] = None):
        vector, crossattn, concat = self.embedding(*tokens, force_zero_embeddings=force_zero_embeddings)
        return vector, crossattn, concat

    def get_unconditional_conditioning(self, batch_c, batch_uc=None, force_uc_zero_embeddings=None):
        if force_uc_zero_embeddings is None:
            force_uc_zero_embeddings = []
        ucg_rates = []
        for embedder in self.embedders:
            ucg_rates.append(embedder.ucg_rate)
            embedder.ucg_rate = 0.0
        c = self.tokenize_embedding(batch_c)
        uc = self.tokenize_embedding(batch_c if batch_uc is None else batch_uc, force_uc_zero_embeddings)

        for i in range(len(self.embedders)):
            self.embedders[i].ucg_rate = ucg_rates[i]
        return c, uc


class FrozenCLIPEmbedder(AbstractEmbModel):
    """Uses the CLIP transformer encoder for text (from huggingface)"""

    LAYERS = ["last", "pooled", "hidden"]

    def __init__(
        self,
        version="openai/clip-vit-large-patch14",
        pretrained=None,
        max_length=77,
        freeze=True,
        layer="last",
        layer_idx=None,
        always_return_pooled=False,
    ):  # clip-vit-base-patch32
        super().__init__()
        assert layer in self.LAYERS
        self.tokenizer = CLIPTokenizer.from_pretrained(version)
        self.transformer = CLIPTextModel(config_path=version, weight=pretrained)

        if freeze:
            self.freeze()

        self.layer = layer
        self.layer_idx = layer_idx
        self.max_length = max_length
        self.return_pooled = always_return_pooled
        if layer == "hidden":
            assert layer_idx is not None
            assert 0 <= abs(layer_idx) <= 12

    def freeze(self):
        self.transformer.set_train(False)
        self.transformer.set_grad(False)
        for _, p in self.parameters_and_names():
            p.requires_grad = False

    def tokenize(self, text):
        batch_encoding = self.tokenizer(
            text,
            truncation=True,
            max_length=self.max_length,
            return_length=True,
            return_overflowing_tokens=False,
            padding="max_length",
        )
        tokens = np.array(batch_encoding["input_ids"], np.int32)
        length = np.array(batch_encoding["length"], np.int32)
        return tokens, length

    @ms.jit
    def construct(self, tokens):
        (last_hidden_state, pooler_output, hidden_states, attentions) = self.embedding(
            input_ids=tokens, output_hidden_states=(self.layer == "hidden")
        )

        if self.layer == "last":
            z = last_hidden_state
        elif self.layer == "pooled":
            z = pooler_output[:, None, :]
        else:
            z = hidden_states[self.layer_idx]
        if self.return_pooled:
            return z, pooler_output
        return z

    def embedding(self, input_ids, output_hidden_states):
        return self.transformer(input_ids=input_ids, output_hidden_states=output_hidden_states)

    def encode(self, text):
        return self(text)

    def set_recompute(self):
        self.transformer.text_model.embeddings.recompute()
        for i in range(len(self.transformer.text_model.encoder.layers)):
            if i != 7:
                self.transformer.text_model.encoder.layers[i].recompute()
        # self.transformer.text_model.final_layer_norm.recompute()


class FrozenCLIPEmbedder_lora(FrozenCLIPEmbedder):
    """Lora injection to clip embedder."""

    def __init__(self, *, lora_dim=4, lora_alpha=None, lora_dropout=0.0, lora_merge_weights=True, **kwargs):
        super(FrozenCLIPEmbedder_lora, self).__init__(**kwargs)
        from gm.modules.embedders.clip import CLIPAttention
        from gm.modules.lora import Dense as Dense_lora
        from gm.modules.lora import mark_only_lora_as_trainable

        for cell_name, cell in self.cells_and_names():
            if isinstance(cell, CLIPAttention):
                assert hasattr(cell, "k_proj")
                query_dim, inner_dim = cell.k_proj.in_channels, cell.k_proj.out_channels
                cell.k_proj = Dense_lora(
                    query_dim,
                    inner_dim,
                    r=lora_dim,
                    lora_alpha=lora_alpha,
                    lora_dropout=lora_dropout,
                    merge_weights=lora_merge_weights,
                )
                _ = [_ for _ in map(partial(self._prefix_param, cell_name), cell.k_proj.get_parameters())]

                assert hasattr(cell, "v_proj")
                context_dim, inner_dim = cell.v_proj.in_channels, cell.v_proj.out_channels
                cell.v_proj = Dense_lora(
                    context_dim,
                    inner_dim,
                    r=lora_dim,
                    lora_alpha=lora_alpha,
                    lora_dropout=lora_dropout,
                    merge_weights=lora_merge_weights,
                )
                _ = [_ for _ in map(partial(self._prefix_param, cell_name), cell.v_proj.get_parameters())]

                assert hasattr(cell, "q_proj")
                context_dim, inner_dim = cell.q_proj.in_channels, cell.q_proj.out_channels
                cell.q_proj = Dense_lora(
                    context_dim,
                    inner_dim,
                    r=lora_dim,
                    lora_alpha=lora_alpha,
                    lora_dropout=lora_dropout,
                    merge_weights=lora_merge_weights,
                )
                _ = [_ for _ in map(partial(self._prefix_param, cell_name), cell.q_proj.get_parameters())]

                assert hasattr(cell, "out_proj")
                inner_dim, query_dim = cell.out_proj.in_channels, cell.out_proj.out_channels
                cell.out_proj = Dense_lora(
                    inner_dim,
                    query_dim,
                    r=lora_dim,
                    lora_alpha=lora_alpha,
                    lora_dropout=lora_dropout,
                    merge_weights=lora_merge_weights,
                )
                _ = [_ for _ in map(partial(self._prefix_param, cell_name), cell.out_proj.get_parameters())]

        mark_only_lora_as_trainable(self, bias="none")

        num_param = sum([p.size for _, p in self.parameters_and_names()])
        num_param_trainable = sum([p.size for p in self.trainable_params()])
        print(
            f"FrozenCLIPEmbedder_lora total params: {float(num_param) / 1e9}B, "
            f"trainable params: {float(num_param_trainable) / 1e6}M."
        )

    @staticmethod
    def _prefix_param(prefix, param):
        if not param.name.startswith(prefix):
            param.name = f"{prefix}.{param.name}"


class FrozenOpenCLIPEmbedder2(AbstractEmbModel):
    """
    Uses the OpenCLIP transformer encoder for text
    """

    LAYERS = ["pooled", "last", "penultimate"]

    def __init__(
        self,
        arch="ViT-H-14-Text",
        pretrained=None,
        require_pretrained=True,
        max_length=77,
        freeze=True,
        layer="last",
        always_return_pooled=False,
        legacy=True,
    ):
        super().__init__()
        assert layer in self.LAYERS
        self.model = openclip_create_model(arch, pretrained=pretrained)

        self.max_length = max_length
        self.return_pooled = always_return_pooled
        if freeze:
            self.freeze()
        self.layer = layer
        if self.layer == "last":
            self.layer_idx = 0
        elif self.layer == "penultimate":
            self.layer_idx = 1
        else:
            raise NotImplementedError()
        self.legacy = legacy

    def tokenize(self, text):
        tokens, lengths = openclip_tokenize(text)
        tokens = np.array(tokens, dtype=np.int32)
        lengths = np.array(lengths, dtype=np.int32)
        return tokens, lengths

    @ms.jit
    def construct(self, tokens):
        z = self.encode_with_transformer(tokens)
        if not self.return_pooled and self.legacy:
            return z
        if self.return_pooled:
            assert not self.legacy
            return z[self.layer_idx], z[-1]  # last/penultimate, pooled
        return z[self.layer_idx]

    def encode_with_transformer(self, tokens):
        x = self.model.token_embedding(tokens)  # [batch_size, n_ctx, d_model]
        x = x + self.model.positional_embedding
        x = x.transpose(1, 0, 2)  # NLD -> LND
        x = self.text_transformer_forward(x, attn_mask=self.model.attn_mask)  # x: last, penultimate
        if self.legacy:
            x = x[self.layer_idx]
            x = self.model.ln_final(x)
            return x
        else:
            # x is a dict and will stay a dict
            o = x[0]  # x["last"]
            o = self.model.ln_final(o)
            pooled = self.pool(o, tokens)
            return x[0], x[1], pooled  # last, penultimate, pooled

    def pool(self, x, tokens):
        # take features from the eot embedding (eot_token is the highest number in each sequence)
        _dtype = x.dtype

        # x = x[ops.arange(x.shape[0]), tokens.argmax(axis=-1)]
        indices = ops.stack((ops.arange(x.shape[0]), tokens.argmax(axis=-1)), axis=-1)
        x = ops.gather_nd(x, indices)

        x = ops.matmul(x, ops.cast(self.model.text_projection, x.dtype)).astype(_dtype)

        return x

    def text_transformer_forward(self, x: Tensor, attn_mask=None):
        penultimate = None
        for i, r in enumerate(self.model.transformer.resblocks):
            if i == len(self.model.transformer.resblocks) - 1:
                penultimate = x.transpose(1, 0, 2)  # LND -> NLD
            x = r(x, attn_mask=attn_mask)
        last = x.transpose(1, 0, 2)  # LND -> NLD

        return last, penultimate

    def encode(self, text):
        return self(text)


<<<<<<< HEAD
class FrozenOpenCLIPImageEmbedder(AbstractEmbModel):
    """
    Uses the OpenCLIP vision transformer encoder for images
    """

    def __init__(
        self,
        arch="ViT-H-14",
        version: str = "",
        max_length=77,
        freeze=True,
        antialias=True,
        ucg_rate=0.0,
        unsqueeze_dim=False,
        repeat_to_max_len=False,
        num_image_crops=0,
        output_tokens=False,
    ):
        super().__init__()
        model = openclip_create_model(arch, pretrained=version)
        del model.transformer
        self.model = model
        self.max_crops = num_image_crops
        self.pad_to_max_len = self.max_crops > 0
        self.repeat_to_max_len = repeat_to_max_len and (not self.pad_to_max_len)
        self.max_length = max_length
        if freeze:
            self.freeze()

        self.antialias = antialias

        self.mean = Tensor(np.expand_dims([0.48145466, 0.4578275, 0.40821073], axis=(0, 2, 3)).astype(np.float32))
        self.std = Tensor(np.expand_dims([0.26862954, 0.26130258, 0.27577711], axis=(0, 2, 3)).astype(np.float32))

        self.ucg_rate = ucg_rate
        self.unsqueeze_dim = unsqueeze_dim
        self.stored_batch = None
        self.model.visual.output_tokens = output_tokens
        self.output_tokens = output_tokens

    def preprocess(self, x):
        # FIXME: antialias is not supported
        x = ops.interpolate(x, (224, 224), mode="bicubic", align_corners=True)
        # normalize to [0,1]
        x = (x + 1.0) / 2.0
        # renormalize according to clip
        x = (x - self.mean) / self.std
        return x

    def construct(self, image: Tensor, no_dropout: bool = False):
        z = self.encode_with_vision_transformer(image)
        tokens = None

        if self.output_tokens:
            z, tokens = z[0], z[1]
        z = z.to(image.dtype)

        if self.ucg_rate > 0.0 and not no_dropout and not (self.max_crops > 0):
            z = ops.bernoulli((1.0 - self.ucg_rate) * ops.ones(z.shape[0], dtype=z.dtype)).expand_dims(-1) * z
            if tokens is not None:
                tokens = (
                    expand_dims_like(
                        ops.bernoulli((1.0 - self.ucg_rate) * ops.ones(tokens.shape[0], dtype=tokens.dtype)), tokens
                    )
                    * tokens
                )

        if self.unsqueeze_dim:
            z = z.expand_dims(1)

        if self.output_tokens:
            assert not self.repeat_to_max_len
            assert not self.pad_to_max_len
            return tokens, z

        if self.repeat_to_max_len:
            z_ = z.expand_dims(1) if z.ndim == 2 else z
            return z_.repeat(self.max_length, axis=1), z

        elif self.pad_to_max_len:
            assert z.ndim == 3
            z_pad = ops.cat(
                (z, ops.zeros((z.shape[0], self.max_length - z.shape[1], z.shape[2]), dtype=z.dtype)), axis=1
            )
            return z_pad, z_pad[:, 0, ...]

        return z

    def encode_with_vision_transformer(self, img: Tensor) -> Union[Tensor, Tuple[Tensor, Tensor]]:
        if img.ndim == 5:
            assert self.max_crops == img.shape[1]
            img = img.reshape(-1, *img.shape[2:])  # b n c h w -> (b n) c h w
        img = self.preprocess(img)
        if not self.output_tokens:
            assert not self.model.visual.output_tokens
            x = self.model.visual(img)
            tokens = None
        else:
            assert self.model.visual.output_tokens
            x, tokens = self.model.visual(img)
        if self.max_crops > 0:
            x = x.reshape(-1, self.max_crops, x.shape[-1])  # (b n) d -> b n d
            # drop out between 0 and all along the sequence axis
            x = ops.bernoulli((1.0 - self.ucg_rate) * ops.ones((x.shape[0], x.shape[1], 1), dtype=x.dtype)) * x
            if tokens is not None:
                tokens = tokens.reshape(-1, self.max_crops, *tokens.shape[1:]).swapaxes(1, 2)  # (b n) t d -> b t n d
                tokens = tokens.reshape(tokens.shape[0], tokens.shape[1], -1)  # b t n d -> b t (n d)
                ops.print_(
                    f"You are running very experimental token-concat in {self.__class__.__name__}. "
                    f"Check what you are doing, and then remove this message."
                )
        if self.output_tokens:
            return x, tokens
        return x

    def encode(self, text):
        return self(text)
=======
class FrozenOpenCLIPEmbedder2_lora(FrozenOpenCLIPEmbedder2):
    """Lora injection to openclip embedder.
    Currently only support injection to dense layers in attention modules."""

    def __init__(self, *, lora_dim=4, lora_alpha=None, lora_dropout=0.0, lora_merge_weights=True, **kwargs):
        super(FrozenOpenCLIPEmbedder2_lora, self).__init__(**kwargs)
        from gm.modules.embedders.open_clip.transformer import MultiheadAttention
        from gm.modules.lora import Dense as Dense_lora
        from gm.modules.lora import mark_only_lora_as_trainable

        for cell_name, cell in self.cells_and_names():
            if isinstance(cell, MultiheadAttention):
                assert hasattr(cell, "out_proj")
                inner_dim, query_dim = cell.out_proj.in_channels, cell.out_proj.out_channels
                cell.out_proj = Dense_lora(
                    inner_dim,
                    query_dim,
                    r=lora_dim,
                    lora_alpha=lora_alpha,
                    lora_dropout=lora_dropout,
                    merge_weights=lora_merge_weights,
                )
                _ = [_ for _ in map(partial(self._prefix_param, cell_name), cell.out_proj.get_parameters())]

        mark_only_lora_as_trainable(self, bias="none")

        num_param = sum([p.size for _, p in self.parameters_and_names()])
        num_param_trainable = sum([p.size for p in self.trainable_params()])
        print(
            f"FrozenOpenCLIPEmbedder2_lora total params: {float(num_param) / 1e9}B, "
            f"trainable params: {float(num_param_trainable) / 1e6}M."
        )

    @staticmethod
    def _prefix_param(prefix, param):
        if not param.name.startswith(prefix):
            param.name = f"{prefix}.{param.name}"
>>>>>>> 02f337d1


class ConcatTimestepEmbedderND(AbstractEmbModel):
    """embeds each dimension independently and concatenates them"""

    def __init__(self, outdim):
        super().__init__()
        self.timestep = Timestep(outdim)
        self.outdim = outdim

    @ms.jit
    def construct(self, x):
        if x.ndim == 1:
            x = x[:, None]
        assert len(x.shape) == 2
        b, dims = x.shape[0], x.shape[1]

        # x = rearrange(x, "b d -> (b d)")
        x = x.view(-1)

        emb = self.timestep(x)

        # emb = rearrange(emb, "(b d) d2 -> b (d d2)", b=b, d=dims, d2=self.outdim)
        emb = emb.view(b, dims, self.outdim).view(b, -1)

        return emb


class FrozenOpenCLIPEmbedder2_CLIPTokenizer(FrozenOpenCLIPEmbedder2):
    """
    A wrapper over FrozenOpenCLIPEmbedder2 to use the CLIPTokenizer (from transformer library) instead of SimpleTokenizer
    clip tokenizer from 'openai/clip-vit-large-patch14' is the same as the tokenizer from 'laion/CLIP-ViT-H-14-laion2B-s32B-b79K'
    """

    def __init__(self, *args, **kwargs):
        super().__init__(*args, **kwargs)
        self.tokenizer = CLIPTokenizer.from_pretrained("openai/clip-vit-large-patch14")
        # change to pad with zeros, not eos
        self.tokenizer._pad_token = "!"
        assert (
            self.tokenizer.pad_token_id == 0
        ), f"Expect FrozenOpenCLIPEmbedder2 pads with zeros, not {self.tokenizer.pad_token_id}"

    # rewrite the tokenize function
    def tokenize(self, text):
        batch_encoding = self.tokenizer(
            text,
            truncation=True,
            max_length=self.max_length,
            return_length=True,
            return_overflowing_tokens=False,
            padding="max_length",
        )
        tokens = np.array(batch_encoding["input_ids"], np.int32)
        length = np.array(batch_encoding["length"], np.int32)
        return tokens, length


if __name__ == "__main__":
    # 1. check timestep embedder
    cond_model = ConcatTimestepEmbedderND(outdim=256)
    cond_input = Tensor(np.tile(np.array([1024, 1024]), [2, 1]), ms.float16)
    emb_cond = cond_model(cond_input)
    print(f"ConcatTimestepEmbedderND, emb.shape: {emb_cond.shape}, emb.dtype: {emb_cond.dtype}")

    # 2. check clip embedder
    clip_model = FrozenCLIPEmbedder(layer="hidden", layer_idx=11, version="openai/clip-vit-large-patch14")
    ms.amp.auto_mixed_precision(clip_model, "O2")
    tokens, _ = clip_model.tokenize(["a photo of a cat", "a photo of a dog"])
    emb1 = clip_model(Tensor(tokens))
    print(f"FrozenCLIPEmbedder, emb.shape: {emb1.shape}, emb.dtype: {emb1.dtype}")

    # 3. check openclip embedder
    open_clip_model = FrozenOpenCLIPEmbedder2(
        arch="ViT-bigG-14-Text",
        freeze=True,
        layer="penultimate",
        always_return_pooled=True,
        legacy=False,
        require_pretrained=False,
    )
    ms.amp.auto_mixed_precision(open_clip_model, "O2")
    tokens, _ = open_clip_model.tokenize(["a photo of a cat", "a photo of a dog"])
    emb2 = open_clip_model(Tensor(tokens))
    if isinstance(emb2, (tuple, list)):
        print(f"FrozenOpenCLIPEmbedder2, emb.shape: {[e.shape for e in emb2]}, emb.dtype: {[e.dtype for e in emb2]}")
    else:
        print(f"FrozenOpenCLIPEmbedder2, emb.shape: {emb2.shape}, emb.dtype: {emb2.dtype}")<|MERGE_RESOLUTION|>--- conflicted
+++ resolved
@@ -1,19 +1,18 @@
 # reference to https://github.com/Stability-AI/generative-models
-<<<<<<< HEAD
+from functools import partial
 from typing import Dict, List, Optional, Tuple, Union
-=======
-
-from functools import partial
-from typing import Dict, List, Optional, Union
->>>>>>> 02f337d1
 
 import numpy as np
 from gm.modules.diffusionmodules.openaimodel import Timestep
 from gm.modules.embedders.clip import CLIPTextModel
+
+# OpenCLIP model
 from gm.modules.embedders.open_clip import create_model as openclip_create_model
 from gm.modules.embedders.open_clip import tokenize as openclip_tokenize
 from gm.util import count_params, expand_dims_like, instantiate_from_config
 from omegaconf import ListConfig
+
+# CLIP model
 from transformers import CLIPTokenizer
 
 import mindspore as ms
@@ -231,8 +230,8 @@
         c = self.tokenize_embedding(batch_c)
         uc = self.tokenize_embedding(batch_c if batch_uc is None else batch_uc, force_uc_zero_embeddings)
 
-        for i in range(len(self.embedders)):
-            self.embedders[i].ucg_rate = ucg_rates[i]
+        for embedder, rate in zip(self.embedders, ucg_rates):
+            embedder.ucg_rate = rate
         return c, uc
 
 
@@ -483,7 +482,45 @@
         return self(text)
 
 
-<<<<<<< HEAD
+class FrozenOpenCLIPEmbedder2_lora(FrozenOpenCLIPEmbedder2):
+    """Lora injection to openclip embedder.
+    Currently only support injection to dense layers in attention modules."""
+
+    def __init__(self, *, lora_dim=4, lora_alpha=None, lora_dropout=0.0, lora_merge_weights=True, **kwargs):
+        super(FrozenOpenCLIPEmbedder2_lora, self).__init__(**kwargs)
+        from gm.modules.embedders.open_clip.transformer import MultiheadAttention
+        from gm.modules.lora import Dense as Dense_lora
+        from gm.modules.lora import mark_only_lora_as_trainable
+
+        for cell_name, cell in self.cells_and_names():
+            if isinstance(cell, MultiheadAttention):
+                assert hasattr(cell, "out_proj")
+                inner_dim, query_dim = cell.out_proj.in_channels, cell.out_proj.out_channels
+                cell.out_proj = Dense_lora(
+                    inner_dim,
+                    query_dim,
+                    r=lora_dim,
+                    lora_alpha=lora_alpha,
+                    lora_dropout=lora_dropout,
+                    merge_weights=lora_merge_weights,
+                )
+                _ = [_ for _ in map(partial(self._prefix_param, cell_name), cell.out_proj.get_parameters())]
+
+        mark_only_lora_as_trainable(self, bias="none")
+
+        num_param = sum([p.size for _, p in self.parameters_and_names()])
+        num_param_trainable = sum([p.size for p in self.trainable_params()])
+        print(
+            f"FrozenOpenCLIPEmbedder2_lora total params: {float(num_param) / 1e9}B, "
+            f"trainable params: {float(num_param_trainable) / 1e6}M."
+        )
+
+    @staticmethod
+    def _prefix_param(prefix, param):
+        if not param.name.startswith(prefix):
+            param.name = f"{prefix}.{param.name}"
+
+
 class FrozenOpenCLIPImageEmbedder(AbstractEmbModel):
     """
     Uses the OpenCLIP vision transformer encoder for images
@@ -601,45 +638,6 @@
 
     def encode(self, text):
         return self(text)
-=======
-class FrozenOpenCLIPEmbedder2_lora(FrozenOpenCLIPEmbedder2):
-    """Lora injection to openclip embedder.
-    Currently only support injection to dense layers in attention modules."""
-
-    def __init__(self, *, lora_dim=4, lora_alpha=None, lora_dropout=0.0, lora_merge_weights=True, **kwargs):
-        super(FrozenOpenCLIPEmbedder2_lora, self).__init__(**kwargs)
-        from gm.modules.embedders.open_clip.transformer import MultiheadAttention
-        from gm.modules.lora import Dense as Dense_lora
-        from gm.modules.lora import mark_only_lora_as_trainable
-
-        for cell_name, cell in self.cells_and_names():
-            if isinstance(cell, MultiheadAttention):
-                assert hasattr(cell, "out_proj")
-                inner_dim, query_dim = cell.out_proj.in_channels, cell.out_proj.out_channels
-                cell.out_proj = Dense_lora(
-                    inner_dim,
-                    query_dim,
-                    r=lora_dim,
-                    lora_alpha=lora_alpha,
-                    lora_dropout=lora_dropout,
-                    merge_weights=lora_merge_weights,
-                )
-                _ = [_ for _ in map(partial(self._prefix_param, cell_name), cell.out_proj.get_parameters())]
-
-        mark_only_lora_as_trainable(self, bias="none")
-
-        num_param = sum([p.size for _, p in self.parameters_and_names()])
-        num_param_trainable = sum([p.size for p in self.trainable_params()])
-        print(
-            f"FrozenOpenCLIPEmbedder2_lora total params: {float(num_param) / 1e9}B, "
-            f"trainable params: {float(num_param_trainable) / 1e6}M."
-        )
-
-    @staticmethod
-    def _prefix_param(prefix, param):
-        if not param.name.startswith(prefix):
-            param.name = f"{prefix}.{param.name}"
->>>>>>> 02f337d1
 
 
 class ConcatTimestepEmbedderND(AbstractEmbModel):
