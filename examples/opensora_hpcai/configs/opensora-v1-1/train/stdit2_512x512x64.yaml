--- conflicted
+++ resolved
@@ -17,15 +17,10 @@
 
 # precision
 amp_level: "O2"
-<<<<<<< HEAD
+vae_dtype: bf16
 dtype: bf16
 loss_scaler_type: static
 init_loss_scale: 1
-=======
-vae_dtype: "bf16"
-dtype: "bf16"
-init_loss_scale: 65536
->>>>>>> 960cfef1
 
 # training hyper-params
 scheduler: "constant"
