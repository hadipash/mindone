import argparse
import datetime
import glob
import logging
import os
import sys
import time

import numpy as np
import yaml

import mindspore as ms
from mindspore import Tensor, nn
from mindspore.communication.management import get_group_size, get_rank, init

__dir__ = os.path.dirname(os.path.abspath(__file__))
mindone_lib_path = os.path.abspath(os.path.join(__dir__, "../../../"))
sys.path.insert(0, mindone_lib_path)
sys.path.insert(0, os.path.abspath(os.path.join(__dir__, "..")))

from opensora.models.stdit import STDiT2_XL_2, STDiT_XL_2
from opensora.models.text_encoder.t5 import get_text_encoder_and_tokenizer
from opensora.models.vae.vae import SD_CONFIG, AutoencoderKL
from opensora.pipelines import InferPipeline, InferPipelineFiTLike
from opensora.utils.amp import auto_mixed_precision
from opensora.utils.cond_data import get_references, read_captions_from_csv, read_captions_from_txt
from opensora.utils.model_utils import WHITELIST_OPS, _check_cfgs_in_parser, str2bool
from opensora.utils.util import apply_mask_strategy, process_mask_strategies, process_prompts

from mindone.utils.logger import set_logger
from mindone.utils.misc import to_abspath
from mindone.utils.seed import set_random_seed
from mindone.visualize.videos import save_videos

logger = logging.getLogger(__name__)


def init_env(
    mode: int = ms.GRAPH_MODE,
    seed: int = 42,
    distributed: bool = False,
    max_device_memory: str = None,
    device_target: str = "Ascend",
    enable_dvm: bool = False,
    debug: bool = False,
):
    """
    Initialize MindSpore environment.

    Args:
        mode: MindSpore execution mode. Default is 0 (ms.GRAPH_MODE).
        seed: The seed value for reproducibility. Default is 42.
        distributed: Whether to enable distributed training. Default is False.
    Returns:
        A tuple containing the device ID, rank ID and number of devices.
    """
    set_random_seed(seed)
    if max_device_memory is not None:
        ms.set_context(max_device_memory=max_device_memory)

    if debug and mode == ms.GRAPH_MODE:  # force PyNative mode when debugging
        logger.warning("Debug mode is on, switching execution mode to PyNative.")
        mode = ms.PYNATIVE_MODE

    if distributed:
        ms.set_context(
            mode=mode,
            device_target=device_target,
        )
        init()
        device_num = get_group_size()
        rank_id = get_rank()
        logger.debug(f"rank_id: {rank_id}, device_num: {device_num}")
        ms.reset_auto_parallel_context()

        ms.set_auto_parallel_context(
            parallel_mode=ms.ParallelMode.DATA_PARALLEL,
            gradients_mean=True,
            device_num=device_num,
        )
    else:
        device_num = 1
        rank_id = 0
        ms.set_context(
            mode=mode,
            device_target=device_target,
            pynative_synchronize=debug,
        )

    if enable_dvm:
        # FIXME: the graph_kernel_flags setting is a temp solution to fix dvm loss convergence in ms2.3-rc2. Refine it for future ms version.
        ms.set_context(enable_graph_kernel=True, graph_kernel_flags="--disable_cluster_ops=Pow,Select")

    return rank_id, device_num


# split captions or t5-embedding according to rank_num and rank_id
def data_parallel_split(x, device_id, device_num):
    n = len(x)
    shard_size = n // device_num
    if device_id is None:
        device_id = 0
    base_data_idx = device_id * shard_size

    if device_num in [None, 1]:
        shard = x
    if device_id == device_num - 1:
        shard = x[device_id * shard_size :]
    else:
        shard = x[device_id * shard_size : (device_id + 1) * shard_size]

    return shard, base_data_idx


def main(args):
    if args.append_timestr:
        time_str = datetime.datetime.now().strftime("%Y-%m-%dT%H-%M-%S")
        save_dir = f"{args.output_path}/{time_str}"
    else:
        save_dir = f"{args.output_path}"
    os.makedirs(save_dir, exist_ok=True)
    set_logger(name="", output_dir=save_dir)

    latent_dir = os.path.join(args.output_path, "denoised_latents")
    if args.save_latent:
        os.makedirs(latent_dir, exist_ok=True)

    # 1. init env
    rank_id, device_num = init_env(
        args.mode,
        args.seed,
        args.use_parallel,
        device_target=args.device_target,
        enable_dvm=args.enable_dvm,
        debug=args.debug,
    )

    # 1.1 get captions from cfg or prompt_path
    if args.prompt_path is not None:
        if args.prompt_path.endswith(".csv"):
            captions = read_captions_from_csv(args.prompt_path)
        else:  # treat any other file as a plain text
            captions = read_captions_from_txt(args.prompt_path)
    else:
        captions = args.captions

    if args.model_version == "v1" and args.loop > 1:
        args.loop = 1
        logger.warning("OpenSora v1 doesn't support iterative video generation. Setting loop to 1.")

    captions = process_prompts(captions, args.loop)  # in v1.1 each loop can have a different caption
    captions, base_data_idx = data_parallel_split(captions, rank_id, device_num)  # split for data parallel
    if args.use_parallel:
        print(f"Num captions for rank {rank_id}: {len(captions)}")

    # 2. model initiate and weight loading
    # 2.1 latte
    VAE_T_COMPRESS = 1
    VAE_S_COMPRESS = 8
    VAE_Z_CH = SD_CONFIG["z_channels"]
    img_h, img_w = args.image_size if isinstance(args.image_size, list) else (args.image_size, args.image_size)

    input_size = (
        args.num_frames // VAE_T_COMPRESS,
        img_h // VAE_S_COMPRESS,
        img_w // VAE_S_COMPRESS,
    )
    patchify_conv3d_replace = "linear" if args.pre_patchify else args.patchify
    model_extra_args = dict(
        input_size=input_size,
        in_channels=VAE_Z_CH,
        model_max_length=args.model_max_length,
        patchify_conv3d_replace=patchify_conv3d_replace,  # for Ascend
        enable_flashattn=args.enable_flash_attention,
    )
    if args.pre_patchify and args.model_version != "v1.1":
        raise ValueError("`pre_patchify=True` can only be used in model version 1.1.")

    if args.model_version == "v1":
        model_name = "STDiT"
        if img_h != img_w:
            raise ValueError(f"OpenSora v1 support square images only, but got {args.image_size}")

        if args.image_size == 512 and args.space_scale != 1:
            logger.warning("space_ratio should be 1 for 512x512 resolution")

        model_extra_args.update(
            {
                "space_scale": args.space_scale,  # 0.5 for 256x256. 1. for 512
                "time_scale": args.time_scale,
            }
        )

        logger.info(f"{model_name} init")
        latte_model = STDiT_XL_2(**model_extra_args)

    elif args.model_version == "v1.1":
        model_name = "STDiT2"
        model_extra_args.update({"input_sq_size": 512, "qk_norm": True})
        logger.info(f"{model_name} init")
        latte_model = STDiT2_XL_2(**model_extra_args)
    else:
        raise ValueError(f"Unknown model version: {args.model_version}")

    latte_model = latte_model.set_train(False)

    if input_size[1] % latte_model.patch_size[1] != 0 or input_size[2] % latte_model.patch_size[2] != 0:
        height_ = latte_model.patch_size[1] * VAE_S_COMPRESS
        width_ = latte_model.patch_size[2] * VAE_S_COMPRESS
        msg = f"Image height ({img_h}) and width ({img_w}) should be divisible by {height_} and {width_} respectively."
        if patchify_conv3d_replace == "linear":
            raise ValueError(msg)
        else:
            logger.warning(msg)

    dtype_map = {"fp16": ms.float16, "bf16": ms.bfloat16}
    if args.dtype in ["fp16", "bf16"]:
        latte_model = auto_mixed_precision(
            latte_model,
            amp_level=args.amp_level,
            dtype=dtype_map[args.dtype],
            custom_fp32_cells=WHITELIST_OPS if args.dtype == "fp16" else [],
        )

    if args.ckpt_path:
        logger.info(f"Loading ckpt {args.ckpt_path} into {model_name}")
        assert os.path.exists(args.ckpt_path), f"{args.ckpt_path} not found."
        latte_model.load_from_checkpoint(args.ckpt_path)
    else:
        logger.warning(f"{model_name} uses random initialization!")

    # 2.2 vae
    if args.use_vae_decode or args.reference_path is not None:
        logger.info("vae init")
        vae = AutoencoderKL(SD_CONFIG, VAE_Z_CH, ckpt_path=args.vae_checkpoint)
        vae = vae.set_train(False)
        if args.vae_dtype in ["fp16", "bf16"]:
            vae = auto_mixed_precision(
                vae, amp_level=args.amp_level, dtype=dtype_map[args.vae_dtype], custom_fp32_cells=[nn.GroupNorm]
            )
    else:
        vae = None

    # 2.3 text encoder
    if args.text_embed_folder is None:
        text_encoder, tokenizer = get_text_encoder_and_tokenizer(
            "t5", args.t5_model_dir, model_max_length=args.model_max_length
        )
        num_prompts = len(captions)
        text_tokens, mask = zip(
            *[text_encoder.get_text_tokens_and_mask(caption, return_tensor=False) for caption in captions]
        )
        text_tokens, mask = Tensor(text_tokens, dtype=ms.int32), Tensor(mask, dtype=ms.uint8)
        text_emb = None
        if args.dtype in ["fp16", "bf16"]:
            text_encoder = auto_mixed_precision(text_encoder, amp_level="O2", dtype=dtype_map[args.dtype])
        logger.info(f"Num tokens: {mask.asnumpy().sum(2)}")

    else:
        assert not args.use_parallel, "parallel inference is not supported for t5 cached sampling currently."
        if args.model_version == "v1.1":
            logger.warning("For embedded captions, only one prompt per video is supported at this moment.")

        embed_paths = sorted(glob.glob(os.path.join(args.text_embed_folder, "*.npz")))
        prompt_prefix = []
        text_tokens, mask, text_emb = [], [], []
        for fp in embed_paths:
            prompt_prefix.append(os.path.basename(fp)[:-4])
            dat = np.load(fp)
            text_tokens.append(dat["tokens"])
            mask.append(dat["mask"])
            text_emb.append(dat["text_emb"])
        text_tokens = np.concatenate(text_tokens)
        mask = np.concatenate(mask)
        text_emb = np.concatenate(text_emb)
        logger.info(f"Num tokens: {mask.sum(1)}")

        num_prompts = text_emb.shape[0]
        text_tokens = ms.Tensor(text_tokens)
        mask = ms.Tensor(mask, dtype=ms.uint8)
        text_emb = ms.Tensor(text_emb, dtype=ms.float32)
        text_encoder = None

    if (args.model_version == "v1" or args.reference_path is None) and num_prompts < 1:
        raise ValueError("No text prompts provided for Text-to-Video generation.")

    # 3. build inference pipeline
    pipeline_kwargs = dict(
        scale_factor=args.sd_scale_factor,
        num_inference_steps=args.sampling_steps,
        guidance_rescale=args.guidance_scale,
        guidance_channels=args.guidance_channels,
<<<<<<< HEAD
        ddim_sampling=args.ddim_sampling,
        condition="text",
=======
        ddim_sampling=args.ddim_sampling,  # TODO: add ddim support for OpenSora v1.1
>>>>>>> edc93ba9
        micro_batch_size=args.vae_micro_batch_size,
    )
    if args.pre_patchify:
        additional_pipeline_kwargs = dict(
            patch_size=latte_model.patch_size,
            max_image_size=args.max_image_size,
            max_num_frames=args.max_num_frames,
            embed_dim=latte_model.hidden_size,
            num_heads=latte_model.num_heads,
            vae_downsample_rate=8.0,
            in_channels=latte_model.in_channels,
            input_sq_size=latte_model.input_sq_size,
        )
        pipeline_kwargs.update(additional_pipeline_kwargs)

    pipeline_ = InferPipelineFiTLike if args.pre_patchify else InferPipeline
    pipeline = pipeline_(latte_model, vae, text_encoder=text_encoder, **pipeline_kwargs)

    # 3.1. Support for multi-resolution (OpenSora v1.1 only)
    model_args = {}
    if args.model_version == "v1.1":
        model_args["height"] = Tensor([img_h] * args.batch_size, dtype=ms.float32)
        model_args["width"] = Tensor([img_w] * args.batch_size, dtype=ms.float32)
        model_args["num_frames"] = Tensor([args.num_frames] * args.batch_size, dtype=ms.float32)
        model_args["ar"] = Tensor([img_h / img_w] * args.batch_size, dtype=ms.float32)
        model_args["fps"] = Tensor([args.fps] * args.batch_size, dtype=ms.float32)

    # 3.2 Prepare references (OpenSora v1.1 only)
    if args.reference_path is not None and not (len(args.reference_path) == 1 and args.reference_path[0] == ""):
        if len(args.reference_path) != num_prompts:
            raise ValueError(f"Reference path mismatch: {len(args.reference_path)} != {num_prompts}")
        if len(args.reference_path) != len(args.mask_strategy):
            raise ValueError(f"Mask strategy mismatch: {len(args.mask_strategy)} != {len(captions)}")
    else:
        args.reference_path = [None] * len(captions)
        args.mask_strategy = [None] * len(captions)
    frames_mask_strategies = process_mask_strategies(args.mask_strategy)

    # 4. print key info
    key_info = "Key Settings:\n" + "=" * 50 + "\n"
    key_info += "\n".join(
        [
            f"MindSpore mode[GRAPH(0)/PYNATIVE(1)]: {args.mode}",
            f"Num of captions: {num_prompts}",
            f"dtype: {args.dtype}",
            f"amp_level: {args.amp_level}",
            f"Sampling steps {args.sampling_steps}",
            f"DDIM sampling: {args.ddim_sampling}",
            f"CFG guidance scale: {args.guidance_scale}",
        ]
    )
    key_info += "\n" + "=" * 50
    logger.info(key_info)

    for i in range(0, num_prompts, args.batch_size):
        if text_emb is None:
            batch_prompts = captions[i : i + args.batch_size]
            ns = len(batch_prompts)
        else:
            ns = min(args.batch_size, text_emb.shape[0] - i)

        frames_mask_strategy = frames_mask_strategies[i : i + args.batch_size]

        references = get_references(args.reference_path[i : i + args.batch_size], (img_h, img_w))
        # embed references into latent space
        for ref in references:
            if ref is not None:
                for k in range(len(ref)):
                    try:
                        ref[k] = pipeline.vae_encode(Tensor(ref[k])).asnumpy().swapaxes(0, 1)
                    except RuntimeError as e:
                        logger.error(
                            f"Failed to embed reference video {args.reference_path[i : i + args.batch_size][k]}."
                            f" Try reducing `vae_micro_batch_size`."
                        )
                        raise e

        frames_mask, latents, videos = None, [], []
        for loop_i in range(args.loop):
            if loop_i > 0:
                for j in range(len(references)):  # iterate over batch of references
                    if references[j] is None:
                        references[j] = [latents[-1][j]]
                    else:
                        references[j].append(latents[-1][j])
                    new_strategy = [
                        loop_i,
                        len(references[j]) - 1,
                        -args.condition_frame_length,
                        0,
                        args.condition_frame_length,
                        0.0,
                    ]
                    if frames_mask_strategy[j] is None:
                        frames_mask_strategy[j] = [new_strategy]
                    else:
                        frames_mask_strategy[j].append(new_strategy)

            # prepare inputs
            inputs = {}
            # b c t h w
            z = np.random.randn(*([ns, VAE_Z_CH] + list(input_size))).astype(np.float32)

            if args.model_version == "v1.1":
                z, frames_mask = apply_mask_strategy(z, references, frames_mask_strategy, loop_i)
                frames_mask = Tensor(frames_mask, dtype=ms.float32)

            z = ms.Tensor(z, dtype=ms.float32)
            inputs["noise"] = z
            inputs["scale"] = args.guidance_scale
            if text_emb is None:
                inputs["text_tokens"] = text_tokens[i : i + ns, loop_i]
                inputs["text_emb"] = None
                inputs["mask"] = mask[i : i + ns, loop_i]
            else:
                inputs["text_tokens"] = None
                inputs["text_emb"] = text_emb[i : i + ns]
                inputs["mask"] = mask[i : i + ns]

            logger.info("Sampling captions:")
            for j in range(ns):
                if text_emb is None:
                    logger.info(captions[i + j][loop_i])
                else:
                    logger.info(prompt_prefix[i + j])

            # infer
            start_time = time.time()
            samples, latent = pipeline(inputs, frames_mask=frames_mask, additional_kwargs=model_args)
            latents.append(latent.asnumpy()[:, :, args.condition_frame_length if loop_i > 0 else 0 :])
            if samples is not None:
                videos.append(samples.asnumpy()[:, args.condition_frame_length if loop_i > 0 else 0 :])
            batch_time = time.time() - start_time
            logger.info(
                f"Batch time cost: {batch_time:.3f}s, sampling speed: {args.sampling_steps * ns / batch_time:.2f} step/s"
            )

        latents = np.concatenate(latents, axis=2)
        if videos:
            videos = np.concatenate(videos, axis=1)

        # save result
        for j in range(ns):
            global_idx = base_data_idx + i + j
            if args.text_embed_folder is None:
                prompt = "-".join((batch_prompts[j][0].replace("/", "").split(" ")[:10]))
                save_fp = f"{save_dir}/{global_idx:03d}-{prompt}.{args.save_format}"
                latent_save_fp = f"{latent_dir}/{global_idx:03d}-{prompt}.npy"
            else:
                fn = prompt_prefix[global_idx]
                save_fp = f"{save_dir}/{fn}.{args.save_format}"
                latent_save_fp = f"{latent_dir}/{fn}.npy"

            # save videos
            if len(videos):
                save_videos(videos[j], save_fp, fps=args.fps / args.frame_interval)
                logger.info(f"Video saved in {save_fp}")

            # save decoded latents
            if args.save_latent:
                np.save(latent_save_fp, latents[j : j + 1])
                logger.info(f"Denoised latents saved in {latent_save_fp}")


def parse_args():
    parser = argparse.ArgumentParser()
    parser.add_argument(
        "--config",
        "-c",
        default="",
        type=str,
        help="path to load a config yaml file that describes the setting which will override the default arguments",
    )
    parser.add_argument(
        "--model_version", default="v1", type=str, choices=["v1", "v1.1"], help="OpenSora model version."
    )
    parser.add_argument("--image_size", type=int, default=256, nargs="+", help="image size in [256, 512]")
    parser.add_argument("--num_frames", type=int, default=16, help="number of frames")
    parser.add_argument(
        "--num_samples",
        type=int,
        default=3,
        help="number of videos to be generated unconditionally. If using text or class as conditions,"
        " the number of samples will be defined by the number of class labels or text captions",
    )
    parser.add_argument(
        "--ckpt_path",
        type=str,
        default="",
        help="latte checkpoint path. If specified, will load from it, otherwise, will use random initialization",
    )
    parser.add_argument("--t5_model_dir", default=None, type=str, help="the T5 cache folder path")
    parser.add_argument(
        "--vae_checkpoint",
        type=str,
        default="models/sd-vae-ft-ema.ckpt",
        help="VAE checkpoint file path which is used to load vae weight.",
    )
    parser.add_argument(
        "--sd_scale_factor", type=float, default=0.18215, help="VAE scale factor of Stable Diffusion model."
    )
    parser.add_argument(
        "--vae_micro_batch_size",
        type=int,
        default=None,
        help="If not None, split batch_size*num_frames into smaller ones for VAE encoding to reduce memory limitation",
    )
    parser.add_argument("--enable_dvm", default=False, type=str2bool, help="enable dvm mode")
    parser.add_argument("--sampling_steps", type=int, default=50, help="Diffusion Sampling Steps")
    parser.add_argument("--guidance_scale", type=float, default=8.5, help="the scale for classifier-free guidance")
    parser.add_argument(
        "--guidance_channels",
        type=int,
        help="How many channels to use for classifier-free diffusion. If None, use half of the latent channels",
    )
    parser.add_argument(
        "--frame_interval",
        default=1,
        type=int,
        help="Frames sampling frequency. Final video FPS will be equal to FPS / frame_interval.",
    )
    parser.add_argument("--loop", type=int, default=1, help="Number of times to loop video generation task.")
    parser.add_argument("--model_max_length", type=int, default=120, help="T5's embedded sequence length.")
    parser.add_argument(
        "--condition_frame_length",
        type=int,
        help="Number of frames generated in a previous loop to use as a conditioning for the next loop.",
    )
    parser.add_argument(
        "--mask_strategy", type=str, nargs="*", help="Masking strategy for Image/Video-to-Video generation task."
    )
    parser.add_argument(
        "--reference_path", type=str, nargs="*", help="References for Image/Video-to-Video generation task."
    )
    # MS new args
    parser.add_argument("--device_target", type=str, default="Ascend", help="Ascend or GPU")
    parser.add_argument("--mode", type=int, default=0, help="Running in GRAPH_MODE(0) or PYNATIVE_MODE(1) (default=0)")
    parser.add_argument("--use_parallel", default=False, type=str2bool, help="use parallel")
    parser.add_argument("--debug", type=str2bool, default=False, help="Execute inference in debug mode.")
    parser.add_argument("--seed", type=int, default=4, help="Inference seed")
    parser.add_argument(
        "--patchify",
        type=str,
        default="conv2d",
        choices=["conv3d", "conv2d", "linear"],
        help="patchify_conv3d_replace, conv2d - equivalent conv2d to replace conv3d patchify, linear - equivalent linear layer to replace conv3d patchify  ",
    )
    parser.add_argument(
        "--enable_flash_attention",
        default=False,
        type=str2bool,
        help="whether to enable flash attention. Default is False",
    )
    parser.add_argument(
        "--dtype",
        default="fp32",
        type=str,
        choices=["bf16", "fp16", "fp32"],
        help="what data type to use for latte. Default is `fp16`, which corresponds to ms.float16",
    )
    parser.add_argument(
        "--vae_dtype",
        default="fp32",
        type=str,
        choices=["bf16", "fp16", "fp32"],
        help="what data type to use for latte. Default is `fp16`, which corresponds to ms.float16",
    )
    parser.add_argument(
        "--amp_level",
        default="O2",
        type=str,
        help="mindspore amp level, O1: most fp32, only layers in whitelist compute in fp16 (dense, conv, etc); \
            O2: most fp16, only layers in blacklist compute in fp32 (batch norm etc)",
    )
    parser.add_argument("--space_scale", default=0.5, type=float, help="stdit model space scalec")
    parser.add_argument("--time_scale", default=1.0, type=float, help="stdit model time scalec")
    parser.add_argument(
        "--captions",
        type=str,
        nargs="+",
        help="A list of text captions to be generated with",
    )
    parser.add_argument("--prompt_path", default=None, type=str, help="path to a csv file containing captions")
    parser.add_argument(
        "--output_path",
        type=str,
        default="samples",
        help="output dir to save the generated videos",
    )
    parser.add_argument(
        "--append_timestr",
        type=str2bool,
        default=True,
        help="If true, an subfolder named with timestamp under output_path will be created to save the sampling results",
    )
    parser.add_argument(
        "--save_format",
        default="mp4",
        choices=["gif", "mp4"],
        type=str,
        help="video format for saving the sampling output, gif or mp4",
    )
    parser.add_argument("--fps", type=int, default=8, help="FPS in the saved video")
    parser.add_argument("--batch_size", default=4, type=int, help="infer batch size")
    parser.add_argument("--text_embed_folder", type=str, default=None, help="path to t5 embedding")
    parser.add_argument(
        "--save_latent",
        type=str2bool,
        default=True,
        help="Save denoised video latent. If True, the denoised latents will be saved in $output_path/denoised_latents",
    )
    parser.add_argument(
        "--use_vae_decode",
        type=str2bool,
        default=True,
        help="[For T2V models only] If False, skip vae decode to save memory"
        " (you can use infer_vae_decode.py to decode the saved denoised latent later.",
    )
    parser.add_argument("--ddim_sampling", type=str2bool, default=True, help="Whether to use DDIM for sampling")
    parser.add_argument("--pre_patchify", default=False, type=str2bool, help="Patchify the latent before inference.")
    parser.add_argument("--max_image_size", default=512, type=int, help="Max image size for patchified latent.")
    parser.add_argument("--max_num_frames", default=16, type=int, help="Max number of frames for patchified latent.")
    default_args = parser.parse_args()

    __dir__ = os.path.dirname(os.path.abspath(__file__))
    abs_path = os.path.abspath(os.path.join(__dir__, ".."))
    if default_args.config:
        logger.info(f"Overwrite default arguments with configuration file {default_args.config}")
        default_args.config = to_abspath(abs_path, default_args.config)
        with open(default_args.config, "r") as f:
            cfg = yaml.safe_load(f)
            _check_cfgs_in_parser(cfg, parser)
            parser.set_defaults(**cfg)
    args = parser.parse_args()
    # convert to absolute path, necessary for modelarts
    args.ckpt_path = to_abspath(abs_path, args.ckpt_path)
    args.vae_checkpoint = to_abspath(abs_path, args.vae_checkpoint)
    args.prompt_path = to_abspath(abs_path, args.prompt_path)
    args.output_path = to_abspath(abs_path, args.output_path)
    args.text_embed_folder = to_abspath(abs_path, args.text_embed_folder)
    return args


if __name__ == "__main__":
    args = parse_args()
    main(args)<|MERGE_RESOLUTION|>--- conflicted
+++ resolved
@@ -290,12 +290,7 @@
         num_inference_steps=args.sampling_steps,
         guidance_rescale=args.guidance_scale,
         guidance_channels=args.guidance_channels,
-<<<<<<< HEAD
         ddim_sampling=args.ddim_sampling,
-        condition="text",
-=======
-        ddim_sampling=args.ddim_sampling,  # TODO: add ddim support for OpenSora v1.1
->>>>>>> edc93ba9
         micro_batch_size=args.vae_micro_batch_size,
     )
     if args.pre_patchify:
