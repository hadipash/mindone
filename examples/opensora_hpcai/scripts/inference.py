--- conflicted
+++ resolved
@@ -136,8 +136,8 @@
         save_dir = f"{args.output_path}"
 
     os.makedirs(save_dir, exist_ok=True)
+    latent_dir = os.path.join(save_dir, "denoised_latents")
     if args.save_latent:
-        latent_dir = os.path.join(save_dir, "denoised_latents")
         os.makedirs(latent_dir, exist_ok=True)
     set_logger(name="", output_dir=save_dir)
 
@@ -170,29 +170,8 @@
         print(f"Num captions for rank {rank_id}: {len(captions)}")
 
     # 2. model initiate and weight loading
-<<<<<<< HEAD
-    # 2.1 latte
-    VAE_T_COMPRESS = 4  # FIXME
-    VAE_S_COMPRESS = 8
-    VAE_Z_CH = SD_CONFIG["z_channels"]
-
-    if args.image_size is not None:
-        img_h, img_w = args.image_size if isinstance(args.image_size, list) else (args.image_size, args.image_size)
-    else:
-        if args.resolution is None or args.aspect_ratio is None:
-            raise ValueError("`resolution` and `aspect_ratio` must be provided if `image_size` is not provided")
-        img_h, img_w = get_image_size(args.resolution, args.aspect_ratio)
-
-    num_frames = get_num_frames(args.num_frames)
-
-    input_size = (
-        num_frames // VAE_T_COMPRESS,
-        img_h // VAE_S_COMPRESS,
-        img_w // VAE_S_COMPRESS,
-    )
-=======
     # 2.1 vae
-    dtype_map = {"fp16": ms.float16, "bf16": ms.bfloat16}
+    dtype_map = {"fp32": ms.float32, "fp16": ms.float16, "bf16": ms.bfloat16}
     # if args.use_vae_decode or args.reference_path is not None:
     # TODO: fix vae get_latent_size for vae cache
     logger.info("vae init")
@@ -208,6 +187,8 @@
             ckpt_path=args.vae_checkpoint,
             freeze_vae_2d=True,
         )
+    else:
+        raise ValueError(f"Unknown VAE type: {args.vae_type}")
 
     vae = vae.set_train(False)
     if args.vae_dtype in ["fp16", "bf16"]:
@@ -216,12 +197,17 @@
         )
 
     VAE_Z_CH = vae.out_channels
-    img_h, img_w = args.image_size if isinstance(args.image_size, list) else (args.image_size, args.image_size)
-    input_size = (args.num_frames, img_h, img_w)
-    latent_size = vae.get_latent_size(input_size)
+    if args.image_size is not None:
+        img_h, img_w = args.image_size if isinstance(args.image_size, list) else (args.image_size, args.image_size)
+    else:
+        if args.resolution is None or args.aspect_ratio is None:
+            raise ValueError("`resolution` and `aspect_ratio` must be provided if `image_size` is not provided")
+        img_h, img_w = get_image_size(args.resolution, args.aspect_ratio)
+
+    num_frames = get_num_frames(args.num_frames)
+    latent_size = vae.get_latent_size((num_frames, img_h, img_w))
 
     # 2.2 latte
->>>>>>> 9c5e789f
     patchify_conv3d_replace = "linear" if args.pre_patchify else args.patchify
     model_extra_args = dict(
         input_size=latent_size,
@@ -275,10 +261,6 @@
         else:
             logger.warning(msg)
 
-<<<<<<< HEAD
-    dtype_map = {"fp32": ms.float32, "fp16": ms.float16, "bf16": ms.bfloat16}
-=======
->>>>>>> 9c5e789f
     if args.dtype in ["fp16", "bf16"]:
         latte_model = auto_mixed_precision(
             latte_model, amp_level=args.amp_level, dtype=dtype_map[args.dtype], custom_fp32_cells=WHITELIST_OPS
@@ -389,8 +371,8 @@
             f"Num of captions: {num_prompts}",
             f"dtype: {args.dtype}",
             f"amp_level: {args.amp_level}",
-            f"Image size: {args.image_size}",
-            f"Num frames: {args.num_frames}",
+            f"Image size: {(img_h, img_w)}",
+            f"Num frames: {num_frames}",
             f"Sampling steps {args.sampling_steps}",
             f"Sampling: {args.sampling}",
             f"CFG guidance scale: {args.guidance_scale}",
@@ -446,11 +428,7 @@
             # prepare inputs
             inputs = {}
             # b c t h w
-<<<<<<< HEAD
-            z = np.random.randn(ns, VAE_Z_CH, *input_size).astype(np.float32)
-=======
-            z = np.random.randn(*([ns, VAE_Z_CH] + list(latent_size))).astype(np.float32)
->>>>>>> 9c5e789f
+            z = np.random.randn(ns, VAE_Z_CH, *latent_size).astype(np.float32)
 
             if args.model_version != "v1":
                 z, frames_mask = apply_mask_strategy(z, references, frames_mask_strategy, loop_i)
@@ -477,16 +455,11 @@
 
             # infer
             start_time = time.time()
-<<<<<<< HEAD
-            samples, latent = pipeline(inputs, frames_mask=frames_mask, additional_kwargs=model_args)
+            samples, latent = pipeline(
+                inputs, frames_mask=frames_mask, num_frames=num_frames, additional_kwargs=model_args
+            )
             # TODO: adjust to decoder time compression
             latents.append(to_numpy(latent)[:, :, args.condition_frame_length if loop_i > 0 else 0 :])
-=======
-            samples, latent = pipeline(
-                inputs, frames_mask=frames_mask, num_frames=args.num_frames, additional_kwargs=model_args
-            )
-            latents.append(latent.asnumpy()[:, :, args.condition_frame_length if loop_i > 0 else 0 :])
->>>>>>> 9c5e789f
             if samples is not None:
                 videos.append(to_numpy(samples)[:, args.condition_frame_length if loop_i > 0 else 0 :])
             batch_time = time.time() - start_time
@@ -565,8 +538,7 @@
     parser.add_argument(
         "--vae_type",
         type=str,
-        default=None,
-        choices=[None, "OpenSora-VAE-v1.2", "VideoAutoencoderKL"],
+        choices=["OpenSora-VAE-v1.2", "VideoAutoencoderKL"],
         help="If None, use VideoAutoencoderKL, which is a spatial VAE from SD, for opensora v1.0 and v1.1. \
                 If OpenSora-VAE-v1.2, will use 3D VAE (spatial + temporal), typically for opensora v1.2",
     )
