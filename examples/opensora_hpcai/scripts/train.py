--- conflicted
+++ resolved
@@ -343,11 +343,7 @@
         args.output_path = os.path.join(args.output_path, time_str)
 
     if (args.image_size or (args.resolution and args.aspect_ratio)) and args.bucket_config:
-<<<<<<< HEAD
-        print("Image size is provided, bucket configuration will be ignored.")  # logger isn't set up yet
-=======
         logger.info("Image size is provided, bucket configuration will be ignored.")
->>>>>>> 324e49ce
         args.bucket_config = None
 
     img_h, img_w = None, None
@@ -559,9 +555,6 @@
     latent_diffusion_with_loss = pipeline_(latte_model, diffusion, vae=vae, text_encoder=None, **pipeline_kwargs)
 
     # 3. create dataset
-<<<<<<< HEAD
-    dataloader = initialize_dataset(
-=======
     if args.enable_sequence_parallelism:
         data_device_num = device_num // args.sequence_parallel_shards
         data_rank_id = rank_id // args.sequence_parallel_shards
@@ -570,8 +563,7 @@
         data_device_num = device_num
         data_rank_id = rank_id
 
-    dataloader, num_src_samples = initialize_dataset(
->>>>>>> 324e49ce
+    dataloader = initialize_dataset(
         args,
         args.csv_path,
         args.video_folder,
