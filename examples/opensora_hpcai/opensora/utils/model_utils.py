import argparse
import logging

from mindspore.nn import GELU, GroupNorm, SiLU

<<<<<<< HEAD
from ..models.layers.blocks import (
    Attention,
    LayerNorm,
    LlamaRMSNorm,
    PositionEmbedding2D,
    SizeEmbedder,
    TimestepEmbedder,
)

# SORA's whitelist (FP32) operators
WHITELIST_OPS = [
    LayerNorm,
    Attention,
    LlamaRMSNorm,
    SiLU,
    GELU,
    GroupNorm,
    PositionEmbedding2D,
    TimestepEmbedder,
    SizeEmbedder,
]
=======
from ..models.layers.blocks import Attention, LayerNorm, LlamaRMSNorm, PositionEmbedding2D, SinusoidalEmbedding

# SORA's whitelist (FP32) operators
WHITELIST_OPS = [LayerNorm, Attention, LlamaRMSNorm, SiLU, GELU, GroupNorm, PositionEmbedding2D, SinusoidalEmbedding]
>>>>>>> 9adb2531

logger = logging.getLogger(__name__)


def remove_pname_prefix(param_dict, prefix="network."):
    # replace the prefix of param dict
    new_param_dict = {}
    for pname in param_dict:
        if pname.startswith(prefix):
            new_pname = pname[len(prefix) :]
        else:
            new_pname = pname
        new_param_dict[new_pname] = param_dict[pname]
    return new_param_dict


def str2bool(b):
    if b.lower() not in ["false", "true"]:
        raise Exception("Invalid Bool Value")
    if b.lower() in ["false"]:
        return False
    return True


def count_params(model, verbose=False):
    total_params = sum([param.size for param in model.get_parameters()])
    trainable_params = sum([param.size for param in model.get_parameters() if param.requires_grad])

    if verbose:
        print(f"{model.__class__.__name__} has {total_params * 1.e-6:.2f} M params.")
    return total_params, trainable_params


def _check_cfgs_in_parser(cfgs: dict, parser: argparse.ArgumentParser):
    actions_dest = [action.dest for action in parser._actions]
    defaults_key = parser._defaults.keys()
    for k in cfgs.keys():
        if k not in actions_dest and k not in defaults_key:
            raise KeyError(f"{k} does not exist in ArgumentParser!")<|MERGE_RESOLUTION|>--- conflicted
+++ resolved
@@ -3,34 +3,10 @@
 
 from mindspore.nn import GELU, GroupNorm, SiLU
 
-<<<<<<< HEAD
-from ..models.layers.blocks import (
-    Attention,
-    LayerNorm,
-    LlamaRMSNorm,
-    PositionEmbedding2D,
-    SizeEmbedder,
-    TimestepEmbedder,
-)
-
-# SORA's whitelist (FP32) operators
-WHITELIST_OPS = [
-    LayerNorm,
-    Attention,
-    LlamaRMSNorm,
-    SiLU,
-    GELU,
-    GroupNorm,
-    PositionEmbedding2D,
-    TimestepEmbedder,
-    SizeEmbedder,
-]
-=======
 from ..models.layers.blocks import Attention, LayerNorm, LlamaRMSNorm, PositionEmbedding2D, SinusoidalEmbedding
 
 # SORA's whitelist (FP32) operators
 WHITELIST_OPS = [LayerNorm, Attention, LlamaRMSNorm, SiLU, GELU, GroupNorm, PositionEmbedding2D, SinusoidalEmbedding]
->>>>>>> 9adb2531
 
 logger = logging.getLogger(__name__)
 
