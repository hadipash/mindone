--- conflicted
+++ resolved
@@ -4,11 +4,7 @@
 from transformers import PretrainedConfig
 
 import mindspore as ms
-<<<<<<< HEAD
-from mindspore import mint, ops
-=======
-from mindspore import nn, ops
->>>>>>> dc2d122e
+from mindspore import mint, nn, ops
 
 from .autoencoder_kl import AutoencoderKL as AutoencoderKL_SD
 from .vae_temporal import VAE_Temporal_SD  # noqa: F401
