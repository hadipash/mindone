import logging
from typing import Optional, Tuple

import numpy as np

import mindspore as ms
from mindspore import Tensor, _no_grad, jit_class, mint, nn, ops

from ..schedulers.iddpm import SpacedDiffusion
from ..schedulers.iddpm.diffusion_utils import (
    _extract_into_tensor,
    discretized_gaussian_log_likelihood,
    mean_flat,
    normal_kl,
)

__all__ = ["DiffusionWithLoss"]

logger = logging.getLogger(__name__)


@jit_class
class no_grad(_no_grad):
    def __init__(self):
        super().__init__()
        self._pynative = ms.get_context("mode") == ms.PYNATIVE_MODE

    def __enter__(self):
        if self._pynative:
            super().__enter__()

    def __exit__(self, *args):
        if self._pynative:
            super().__exit__(*args)


class DiffusionWithLoss(nn.Cell):
    """An training pipeline for diffusion model

    Args:
        model (nn.Cell): A noise prediction model to denoise the encoded image latents.
        vae (nn.Cell): Variational Auto-Encoder (VAE) Model to encode and decode images to and from latent representations.
        diffusion: (object): A class for Gaussian Diffusion.
        scale_factor (float): scale_factor for vae.
        condition (str): The type of conditions of model in [None, 'text', 'class'].
            If it is None, model is a un-conditional video generator.
            If it is 'text', model accepts text embeddings (B, T, N) as conditions, and generates videos.
            If it is 'class', model accepts class labels (B, ) as conditions, and generates videos.
        text_encoder (nn.Cell): A text encoding model which accepts token ids and returns text embeddings in shape (T, D).
            T is the number of tokens, and D is the embedding dimension.
        cond_stage_trainable (bool): whether to train the text encoder.
        train_with_embed (bool): whether to train with embeddings (no need vae and text encoder to extract latent features and text embeddings)
    """

    def __init__(
        self,
        network: nn.Cell,
        diffusion: SpacedDiffusion,
        vae: nn.Cell = None,
        text_encoder: nn.Cell = None,
        scale_factor: float = 0.18215,
        cond_stage_trainable: bool = False,
        text_emb_cached: bool = True,
        video_emb_cached: bool = False,
    ):
        super().__init__()
        # TODO: is set_grad() necessary?
        self.network = network.set_grad()
        self.vae = vae
        self.diffusion = diffusion
        self.text_encoder = text_encoder

        self.scale_factor = scale_factor
        self.cond_stage_trainable = cond_stage_trainable

        self.text_emb_cached = text_emb_cached
        self.video_emb_cached = video_emb_cached

        if self.text_emb_cached:
            self.text_encoder = None
            logger.info("Train with text embedding inputs")
        else:
            raise NotImplementedError

        if self.cond_stage_trainable and self.text_encoder:
            self.text_encoder.set_train(True)
            self.text_encoder.set_grad(True)

        self.mode = ms.get_context("mode")

    def get_condition_embeddings(self, text_tokens, **kwargs):
        # text conditions inputs for cross-attention
        # optional: for some conditions, concat to latents, or add to time embedding
        if self.cond_stage_trainable:
            text_emb = self.text_encoder(text_tokens, **kwargs)
        else:
            text_emb = ops.stop_gradient(self.text_encoder(text_tokens, **kwargs))

        return text_emb

    def get_latents(self, x):
        """
        x: (b c t h w)
        """
<<<<<<< HEAD
        b, c, h, w = x.shape

        y = self.vae.decode(x / self.scale_factor)
        y = ops.clip_by_value((y + 1.0) / 2.0, clip_value_min=0.0, clip_value_max=1.0)

        # (b 3 H W) -> (b H W 3)
        y = ops.transpose(y, (0, 2, 3, 1))

        return y

    def vae_decode_video(self, x):
        """
        Args:
            x: (b f c h w), denoised latent
        Return:
            y: (b f H W 3), batch of images, normalized to [0, 1]
        """
        b, f, c, h, w = x.shape
        y = []
        for x_sample in x:
            y.append(self.vae_decode(x_sample))

        y = ops.stack(y, axis=0)

        return y

    def get_latents(self, x):
        if x.dim() == 5:
            # "b f c h w -> (b f) c h w"
            B, F, C, H, W = x.shape
            if C != 3:
                raise ValueError("Expect input shape (b f 3 h w), but get {}".format(x.shape))
            x = ops.reshape(x, (-1, C, H, W))

            if self.micro_batch_size is not None:
                # split into smaller frames to reduce memory cost
                x = mint.split(x, self.micro_batch_size, 0)
                z_clips = []
                for clip in x:
                    z_clips.append(ops.stop_gradient(self.vae_encode(clip)))
                z = ops.cat(z_clips, axis=0)
            else:
                z = ops.stop_gradient(self.vae_encode(x))

            # (b*f c h w) -> (b f c h w)
            z = ops.reshape(z, (B, F, z.shape[1], z.shape[2], z.shape[3]))

            # (b f c h w) -> (b c f h w)
            z = ops.transpose(z, (0, 2, 1, 3, 4))
        elif x.dim() == 4:
            B, C, H, W = x.shape
            if C != 3:
                raise ValueError("Expect input shape (b f 3 h w), but get {}".format(x.shape))
            z = ops.stop_gradient(self.vae_encode(x))
        else:
            raise ValueError("Incorrect Dimensions of x")
=======
        z = ops.stop_gradient(self.vae.encode(x))
>>>>>>> dc2d122e
        return z

    def construct(
        self,
        x: Tensor,
        text_tokens: Tensor,
        mask: Optional[Tensor] = None,
        frames_mask: Optional[Tensor] = None,
        num_frames: Optional[Tensor] = None,
        height: Optional[Tensor] = None,
        width: Optional[Tensor] = None,
        fps: Optional[Tensor] = None,
        ar: Optional[Tensor] = None,
    ):
        """
        Video diffusion model forward and loss computation for training

        Args:
            x: pixel values of video frames, resized and normalized to shape [bs, F, 3, 256, 256]
            text_tokens: text tokens padded to fixed shape [bs, 77]
            labels: the class labels

        Returns:
            loss

        Notes:
            - inputs should matches dataloder output order
            - assume model input/output shape: (b c f h w)
                unet2d input/output shape: (b c h w)
        """
<<<<<<< HEAD
        with no_grad():
            # 1. get image/video latents z using vae
            if not self.video_emb_cached:
                x = self.get_latents(x)
            else:
                # (b f c h w) -> (b c f h w)
                x = ops.transpose(x, (0, 2, 1, 3, 4))
=======
        # 1. get image/video latents z using vae
        # (b f c h w) -> (b c f h w)
        x = ops.transpose(x, (0, 2, 1, 3, 4))

        if not self.video_emb_cached:
            x = self.get_latents(x)
>>>>>>> dc2d122e

            # 2. get conditions
            if not self.text_emb_cached:
                text_embed = self.get_condition_embeddings(text_tokens)
            else:
                text_embed = text_tokens  # dataset retunrs text embeddings instead of text tokens
        loss = self.compute_loss(x, text_embed, mask, frames_mask, num_frames, height, width, fps, ar)

        return loss

    def apply_model(self, *args, **kwargs):
        return self.network(*args, **kwargs)

    def _cal_vb(
        self,
        model_output: Tensor,
        model_var_values: Tensor,
        x: Tensor,
        x_t: Tensor,
        t: Tensor,
        frames_mask: Optional[Tensor] = None,
        patch_mask: Optional[Tensor] = None,
    ):
        # make sure all inputs are fp32 for accuracy
        model_output = model_output.to(ms.float32)
        model_var_values = model_var_values.to(ms.float32)

        true_mean, _, true_log_variance_clipped = self.diffusion.q_posterior_mean_variance(x_start=x, x_t=x_t, t=t)
        # p_mean_variance(model=lambda *_: frozen_out, x_t, t, clip_denoised=False) begin
        min_log = _extract_into_tensor(self.diffusion.posterior_log_variance_clipped, t, x_t.shape)
        max_log = _extract_into_tensor(self.diffusion.log_betas, t, x_t.shape)
        # The model_var_values is [-1, 1] for [min_var, max_var].
        frac = (model_var_values + 1) / 2
        model_log_variance = frac * max_log + (1 - frac) * min_log
        pred_xstart = self.diffusion.predict_xstart_from_eps(x_t=x_t, t=t, eps=model_output)
        model_mean, _, _ = self.diffusion.q_posterior_mean_variance(x_start=pred_xstart, x_t=x_t, t=t)
        # assert model_mean.shape == model_log_variance.shape == pred_xstart.shape == x_t.shape
        # p_mean_variance end
        kl = normal_kl(true_mean, true_log_variance_clipped, model_mean, model_log_variance)
        kl = mean_flat(kl, frames_mask=frames_mask, patch_mask=patch_mask) / ms.numpy.log(2.0)  # TODO:

        # NOTE: make sure it's computed in fp32 since this func contains many exp.
        decoder_nll = -discretized_gaussian_log_likelihood(x, means=model_mean, log_scales=0.5 * model_log_variance)
        decoder_nll = mean_flat(decoder_nll, frames_mask=frames_mask, patch_mask=patch_mask) / ms.numpy.log(2.0)

        # At the first timestep return the decoder NLL, otherwise return KL(q(x_{t-1}|x_t,x_0) || p(x_{t-1}|x_t))
        vb = ops.where(t == 0, decoder_nll.to(kl.dtype), kl)

        return vb

    def compute_loss(
        self,
        x: Tensor,
        text_embed: Tensor,
        mask: Optional[Tensor] = None,
        frames_mask: Optional[Tensor] = None,
        num_frames: Optional[Tensor] = None,
        height: Optional[Tensor] = None,
        width: Optional[Tensor] = None,
        fps: Optional[Tensor] = None,
        ar: Optional[Tensor] = None,
    ):
        if self.mode == ms.PYNATIVE_MODE:
            t = ms.Tensor(np.random.randint(0, self.diffusion.num_timesteps, size=(x.shape[0],)), ms.int32)
            noise = ms.Tensor(np.random.randn(*x.shape), ms.float32)
        else:
            t = ops.randint(0, self.diffusion.num_timesteps, (x.shape[0],))
            noise = ops.randn_like(x)
        x_t = self.diffusion.q_sample(x.to(ms.float32), t, noise=noise)

        if frames_mask is not None:
            t0 = mint.zeros_like(t)
            x_t0 = self.diffusion.q_sample(x, t0, noise=noise)
            x_t = ops.where(frames_mask[:, None, :, None, None], x_t, x_t0)

        # latte forward input match
        # text embed: (b n_tokens  d) -> (b  1 n_tokens d)
        text_embed = ops.expand_dims(text_embed, axis=1)
        model_output = self.apply_model(
            x_t,
            t,
            text_embed,
            mask,
            frames_mask=frames_mask,
            num_frames=num_frames,
            height=height,
            width=width,
            ar=ar,
            fps=fps,
        )

        # (b c t h w),
        B, C, F = x_t.shape[:3]
        assert model_output.shape == (B, C * 2, F) + x_t.shape[3:]
        model_output, model_var_values = mint.split(model_output, C, 1)

        # Learn the variance using the variational bound, but don't let it affect our mean prediction.
        vb = self._cal_vb(ops.stop_gradient(model_output), model_var_values, x, x_t, t, frames_mask)

        loss = mean_flat((noise - model_output) ** 2, frames_mask) + vb
        loss = loss.mean()
        return loss


class DiffusionWithLossFiTLike(DiffusionWithLoss):
    def __init__(
        self,
        *args,
        patch_size: Tuple[int, int, int] = (1, 2, 2),
        max_image_size: int = 512,
        vae_downsample_rate: float = 8.0,
        in_channels: int = 4,
        **kwargs,
    ):
        super().__init__(*args, **kwargs)
        self.p = patch_size
        self.c = in_channels

        max_size = int(max_image_size / vae_downsample_rate)
        self.nh = max_size // self.p[1]
        self.nw = max_size // self.p[2]

        if not self.video_emb_cached:
            raise ValueError("Video embedding caching must be provided.")

    def construct(
        self,
        x: Tensor,
        text_tokens: Tensor,
        mask: Optional[Tensor] = None,
        frames_mask: Optional[Tensor] = None,
        num_frames: Optional[Tensor] = None,
        height: Optional[Tensor] = None,
        width: Optional[Tensor] = None,
        fps: Optional[Tensor] = None,
        ar: Optional[Tensor] = None,
        spatial_pos: Optional[Tensor] = None,
        spatial_mask: Optional[Tensor] = None,
        temporal_pos: Optional[Tensor] = None,
        temporal_mask: Optional[Tensor] = None,
    ):
        """
        Video diffusion model forward and loss computation for training

        Args:
            x: pixel values of video frames, resized and normalized to shape [bs, F, 3, 256, 256]
            text_tokens: text tokens padded to fixed shape [bs, 77]
            labels: the class labels

        Returns:
            loss

        Notes:
            - inputs should matches dataloder output order
            - assume model input/output shape: (b c f h w)
                unet2d input/output shape: (b c h w)
        """
        with no_grad():
            # get conditions
            if not self.text_emb_cached:
                text_embed = self.get_condition_embeddings(text_tokens)
            else:
                text_embed = text_tokens  # dataset returns text embeddings instead of text tokens
        loss = self.compute_loss(
            x,
            text_embed,
            mask,
            frames_mask,
            num_frames,
            height,
            width,
            fps,
            ar,
            spatial_pos,
            spatial_mask,
            temporal_pos,
            temporal_mask,
        )

        return loss

    def compute_loss(
        self,
        x: Tensor,
        text_embed: Tensor,
        mask: Optional[Tensor] = None,
        frames_mask: Optional[Tensor] = None,
        num_frames: Optional[Tensor] = None,
        height: Optional[Tensor] = None,
        width: Optional[Tensor] = None,
        fps: Optional[Tensor] = None,
        ar: Optional[Tensor] = None,
        spatial_pos: Optional[Tensor] = None,
        spatial_mask: Optional[Tensor] = None,
        temporal_pos: Optional[Tensor] = None,
        temporal_mask: Optional[Tensor] = None,
    ):
        D = x.shape[3]
        # convert x to 5-dim first for q_sample, prevent potential bug
        x = self.unpatchify(x)  # b f t d -> b c f h w
        t = ops.randint(0, self.diffusion.num_timesteps, (x.shape[0],))
        noise = ops.randn_like(x)
        x_t = self.diffusion.q_sample(x.to(ms.float32), t, noise=noise)

        if frames_mask is not None:
            t0 = mint.zeros_like(t)
            x_t0 = self.diffusion.q_sample(x.to(ms.float32), t0, noise=noise)
            x_t = ops.where(frames_mask[:, None, :, None, None], x_t, x_t0)

        # latte forward input match
        # text embed: (b n_tokens  d) -> (b  1 n_tokens d)
        text_embed = ops.expand_dims(text_embed, axis=1)
        model_output = self.apply_model(
            x_t,
            t,
            text_embed,
            mask,
            frames_mask=frames_mask,
            num_frames=num_frames,
            height=height,
            width=width,
            ar=ar,
            fps=fps,
            spatial_pos=spatial_pos,
            spatial_mask=spatial_mask,
            temporal_pos=temporal_pos,
            temporal_mask=temporal_mask,
        )

        # (b c t h w),
        B, C, F = x_t.shape[:3]
        assert model_output.shape == (B, C * 2, F) + x_t.shape[3:]
        model_output, model_var_values = mint.split(model_output, C, 1)

        # Learn the variance using the variational bound, but don't let it affect our mean prediction.
        patch_mask = temporal_mask[:, :, None, None] * spatial_mask[:, None, :, None]
        patch_mask = self.unpatchify(ops.tile(patch_mask, (1, 1, 1, D)))  # b c t h w
        vb = self._cal_vb(
            ops.stop_gradient(model_output),
            model_var_values,
            x,
            x_t,
            t,
            frames_mask=frames_mask,
            patch_mask=patch_mask,
        )

        loss = mean_flat((noise - model_output) ** 2, frames_mask=frames_mask, patch_mask=patch_mask) + vb
        loss = loss.mean()
        return loss

    def unpatchify(self, x: Tensor):
        n, f, _, _ = x.shape
        x = ops.reshape(x, (n, f, self.nh, self.nw, self.c, self.p[1], self.p[2]))
        x = ops.transpose(x, (0, 4, 1, 2, 5, 3, 6))
        x = ops.reshape(x, (n, self.c, f, self.nh * self.p[1], self.nw * self.p[2]))
        return x<|MERGE_RESOLUTION|>--- conflicted
+++ resolved
@@ -102,66 +102,7 @@
         """
         x: (b c t h w)
         """
-<<<<<<< HEAD
-        b, c, h, w = x.shape
-
-        y = self.vae.decode(x / self.scale_factor)
-        y = ops.clip_by_value((y + 1.0) / 2.0, clip_value_min=0.0, clip_value_max=1.0)
-
-        # (b 3 H W) -> (b H W 3)
-        y = ops.transpose(y, (0, 2, 3, 1))
-
-        return y
-
-    def vae_decode_video(self, x):
-        """
-        Args:
-            x: (b f c h w), denoised latent
-        Return:
-            y: (b f H W 3), batch of images, normalized to [0, 1]
-        """
-        b, f, c, h, w = x.shape
-        y = []
-        for x_sample in x:
-            y.append(self.vae_decode(x_sample))
-
-        y = ops.stack(y, axis=0)
-
-        return y
-
-    def get_latents(self, x):
-        if x.dim() == 5:
-            # "b f c h w -> (b f) c h w"
-            B, F, C, H, W = x.shape
-            if C != 3:
-                raise ValueError("Expect input shape (b f 3 h w), but get {}".format(x.shape))
-            x = ops.reshape(x, (-1, C, H, W))
-
-            if self.micro_batch_size is not None:
-                # split into smaller frames to reduce memory cost
-                x = mint.split(x, self.micro_batch_size, 0)
-                z_clips = []
-                for clip in x:
-                    z_clips.append(ops.stop_gradient(self.vae_encode(clip)))
-                z = ops.cat(z_clips, axis=0)
-            else:
-                z = ops.stop_gradient(self.vae_encode(x))
-
-            # (b*f c h w) -> (b f c h w)
-            z = ops.reshape(z, (B, F, z.shape[1], z.shape[2], z.shape[3]))
-
-            # (b f c h w) -> (b c f h w)
-            z = ops.transpose(z, (0, 2, 1, 3, 4))
-        elif x.dim() == 4:
-            B, C, H, W = x.shape
-            if C != 3:
-                raise ValueError("Expect input shape (b f 3 h w), but get {}".format(x.shape))
-            z = ops.stop_gradient(self.vae_encode(x))
-        else:
-            raise ValueError("Incorrect Dimensions of x")
-=======
         z = ops.stop_gradient(self.vae.encode(x))
->>>>>>> dc2d122e
         return z
 
     def construct(
@@ -192,22 +133,12 @@
             - assume model input/output shape: (b c f h w)
                 unet2d input/output shape: (b c h w)
         """
-<<<<<<< HEAD
         with no_grad():
             # 1. get image/video latents z using vae
+            # (b f c h w) -> (b c f h w)
+            x = ops.transpose(x, (0, 2, 1, 3, 4))
             if not self.video_emb_cached:
                 x = self.get_latents(x)
-            else:
-                # (b f c h w) -> (b c f h w)
-                x = ops.transpose(x, (0, 2, 1, 3, 4))
-=======
-        # 1. get image/video latents z using vae
-        # (b f c h w) -> (b c f h w)
-        x = ops.transpose(x, (0, 2, 1, 3, 4))
-
-        if not self.video_emb_cached:
-            x = self.get_latents(x)
->>>>>>> dc2d122e
 
             # 2. get conditions
             if not self.text_emb_cached:
